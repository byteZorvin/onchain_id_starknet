<<<<<<< HEAD
use starknet::ContractAddress;
#[starknet::interface]
pub trait ITrustedIssuersRegistry<TContractState> {
    fn add_trusted_issuer(
        ref self: TContractState, trusted_issuer: ContractAddress, claim_topics: Array<felt252>
    );
    fn remove_trusted_issuer(ref self: TContractState, trusted_issuer: ContractAddress);
    fn update_issuer_claim_topics(
        ref self: TContractState, trusted_issuer: ContractAddress, claim_topics: Array<felt252>
    );
    fn get_trusted_issuers(self: @TContractState) -> Array<ContractAddress>;
    fn get_trusted_issuers_for_claim_topic(
        self: @TContractState, claim_topic: felt252
    ) -> Array<ContractAddress>;
    fn is_trusted_issuer(self: @TContractState, issuer: ContractAddress) -> bool;
    fn get_trusted_issuer_claim_topics(
        self: @TContractState, trusted_issuer: ContractAddress
    ) -> Array<felt252>;
    fn has_claim_topic(
        self: @TContractState, trusted_issuer: ContractAddress, claim_topic: felt252
    ) -> bool;
}

#[starknet::interface]
pub trait IClaimTopicsRegistry<TContractState> {
    fn add_claim_topic(ref self: TContractState, claim_topic: felt252);
    fn remove_claim_topic(ref self: TContractState, claim_topic: felt252);
    fn get_claim_topics(self: @TContractState) -> Array<felt252>;
}

#[starknet::interface]
pub trait IVerifier<TContractState> {
    fn verify(self: @TContractState, contract_address: ContractAddress) -> bool;
    fn is_claim_topic_required(self: @TContractState, claim_topic: felt252) -> bool;
}

#[starknet::component]
pub mod Verifier {
    use core::hash::{HashStateTrait, HashStateExTrait};
    use core::iter::IntoIterator;
    use core::num::traits::Zero;
    use core::poseidon::PoseidonTrait;
    use core::poseidon::poseidon_hash_span;
    use onchain_id_starknet::interface::iclaim_issuer::IClaimIssuerDispatcher;
    use onchain_id_starknet::interface::iidentity::IIdentityDispatcher;
    use onchain_id_starknet::interface::{
        iclaim_issuer::IClaimIssuer, iidentity::IIdentity,
        ierc735::{IERC735Dispatcher, IERC735DispatcherTrait},
    };

    use onchain_id_starknet::storage::{
        storage::{
            StorageArrayFelt252, StorageArrayContractAddress, MutableStorageArrayTrait,
            StorageArrayTrait
        }
    };
    use starknet::ContractAddress;
    use starknet::event::EventEmitter;
    use starknet::storage::{
        StoragePath, Mutable, VecTrait, StoragePathEntry, StorageAsPath, Map,
        StoragePointerReadAccess, StoragePointerWriteAccess
    };
    use starknet::{get_contract_address};
    use super::ITrustedIssuersRegistry;
    use super::IVerifier;
    use super::super::super::interface::iidentity::IIdentityDispatcherTrait;

    #[storage]
    struct Storage {
        required_claim_topics: StorageArrayFelt252,
        trusted_issuers: StorageArrayContractAddress,
        claim_topics_to_trusted_issuers: Map<felt252, StorageArrayContractAddress>,
        trusted_issuer_claim_topics: Map<ContractAddress, StorageArrayFelt252>,
=======
#[starknet::component]
pub mod VerifierComponent {
    use onchain_id_starknet::interface::iclaim_issuer::IClaimIssuerDispatcher;
    use onchain_id_starknet::interface::iverifier::{
        ITrustedIssuersRegistry, IClaimTopicsRegistry, IVerifier, VerifierABI
    };
    use openzeppelin_access::ownable::OwnableComponent;
    use starknet::ContractAddress;
    use starknet::storage::{Vec, Map};

    #[storage]
    pub struct Storage {
        Verifier_required_claim_topics: Vec<felt252>,
        Verifier_trusted_issuers: Vec<IClaimIssuerDispatcher>,
        Verifier_trusted_issuer_claim_topics: Map<ContractAddress, Vec<felt252>>,
        Verifier_claim_topics_to_trusted_issuers: Map<felt252, Vec<IClaimIssuerDispatcher>>,
>>>>>>> 00b41fc8
    }


    #[event]
    #[derive(Drop, starknet::Event)]
    pub enum Event {
        ClaimTopicAdded: ClaimTopicAdded,
        ClaimTopicRemoved: ClaimTopicRemoved,
        TrustedIssuerAdded: TrustedIssuerAdded,
        TrustedIssuerRemoved: TrustedIssuerRemoved,
        ClaimTopicsUpdated: ClaimTopicsUpdated
    }

    #[derive(Drop, starknet::Event)]
    pub struct ClaimTopicAdded {
        #[key]
        claim_topic: felt252,
    }

    #[derive(Drop, starknet::Event)]
    pub struct ClaimTopicRemoved {
        #[key]
        claim_topic: felt252,
    }

    #[derive(Drop, starknet::Event)]
    pub struct TrustedIssuerAdded {
        #[key]
        trusted_issuer: ContractAddress,
        claim_topics: Array<felt252>,
    }

    #[derive(Drop, starknet::Event)]
    pub struct TrustedIssuerRemoved {
        #[key]
        trusted_issuer: ContractAddress,
    }

    #[derive(Drop, starknet::Event)]
    pub struct ClaimTopicsUpdated {
        #[key]
        trusted_issuer: ContractAddress,
        claim_topics: Array<felt252>,
    }

<<<<<<< HEAD

    #[embeddable_as(VerifierImpl)]
    impl Verifier<
        TContractState, +Drop<TContractState>, +HasComponent<TContractState>
    > of super::IVerifier<ComponentState<TContractState>> {
        fn verify(
            self: @ComponentState<TContractState>, contract_address: ContractAddress
        ) -> bool {
            let mut verified = false;
            let required_claim_topics_storage_path = self.required_claim_topics.as_path();
            let claim_topics_to_trusted_issuers_storage_path = self
                .claim_topics_to_trusted_issuers
                .as_path();
            if (required_claim_topics_storage_path.len() == 0) {
                verified = true;
            };

            for i in 0
                ..required_claim_topics_storage_path
                    .len() {
                        let mut trusted_issuers_for_claim_topics = self
                            .get_trusted_issuers_for_claim_topic(
                                required_claim_topics_storage_path.at(i).read()
                            );
                        if trusted_issuers_for_claim_topics.len() == 0 {
                            verified = false;
                        };

                        let mut claimIds: Array<felt252> = array![];

                        let mut claim_topic = required_claim_topics_storage_path.at(i).read();
                        for j in 0
                            ..claim_topics_to_trusted_issuers_storage_path
                                .entry(claim_topic)
                                .len() {
                                    let mut claim_issuer =
                                        claim_topics_to_trusted_issuers_storage_path
                                        .entry(claim_topic)
                                        .at(j)
                                        .read();
                                    let mut serialized_data: Array<felt252> = array![];
                                    contract_address.serialize(ref serialized_data);
                                    serialized_data.append(claim_topic);
                                    serialized_data.append(claim_issuer.into());
                                    claimIds.append(poseidon_hash_span(serialized_data.span()));
                                };

                        for mut j in 0
                            ..claimIds
                                .len() {
                                    let dispatcher = IERC735Dispatcher { contract_address };
                                    let (foundClaimTopic, scheme, issuer, sig, data, uri) =
                                        dispatcher
                                        .get_claim(*claimIds.at(j));
                                    if foundClaimTopic == claim_topic {
                                        let dispatcher2 = IIdentityDispatcher {
                                            contract_address: contract_address
                                        };
                                        let _validity = dispatcher2
                                            .is_claim_valid(issuer, foundClaimTopic, sig, data);

                                        if _validity {
                                            j = claimIds.len();
                                        }

                                        if !_validity && j == claimIds.len() - 1 {
                                            verified = false;
                                        }
                                    } else {
                                        if j == claimIds.len() {
                                            verified = false;
                                        }
                                    };
                                }
                    };

            verified
=======
    #[embeddable_as(VerifierImpl)]
    pub impl Verifier<
        TContractState,
        +HasComponent<TContractState>,
        +OwnableComponent::HasComponent<TContractState>,
        +Drop<TContractState>
    > of IVerifier<ComponentState<TContractState>> {
        fn verify(self: @ComponentState<TContractState>, identity: ContractAddress) -> bool {
            true
>>>>>>> 00b41fc8
        }

        fn is_claim_topic_required(
            self: @ComponentState<TContractState>, claim_topic: felt252
        ) -> bool {
<<<<<<< HEAD
            let mut is_required = false;
            let required_claim_topics_storage_path = self.required_claim_topics.as_path();
            for i in 0
                ..required_claim_topics_storage_path
                    .len() {
                        if claim_topic == required_claim_topics_storage_path.at(i).read() {
                            is_required = true;
                            break;
                        };
                    };
            is_required
=======
            true
>>>>>>> 00b41fc8
        }
    }

    #[embeddable_as(ClaimTopicsRegistryImpl)]
<<<<<<< HEAD
    impl ClaimTopicsRegistry<
        TContractState, +Drop<TContractState>, +HasComponent<TContractState>
    > of super::IClaimTopicsRegistry<ComponentState<TContractState>> {
        fn add_claim_topic(ref self: ComponentState<TContractState>, claim_topic: felt252) {
            let required_claim_topics_storage_path = self.required_claim_topics.as_path();
            assert(required_claim_topics_storage_path.len() < 15, 'can not require > 15 topics');

            for i in 0
                ..required_claim_topics_storage_path
                    .len() {
                        assert(
                            required_claim_topics_storage_path.at(i).read() == claim_topic,
                            'claim topic already exist'
                        )
                    };

            required_claim_topics_storage_path.append().write(claim_topic);
            self.emit(ClaimTopicAdded { claim_topic });
        }
        fn remove_claim_topic(ref self: ComponentState<TContractState>, claim_topic: felt252) {
            let required_claim_topics_storage_path = self.required_claim_topics.as_path();
            for i in 0
                ..required_claim_topics_storage_path
                    .len() {
                        if claim_topic == required_claim_topics_storage_path.at(i).read() {
                            required_claim_topics_storage_path.delete(i);
                            self.emit(ClaimTopicRemoved { claim_topic })
                        };
                    }
        }
        fn get_claim_topics(self: @ComponentState<TContractState>) -> Array<felt252> {
            let mut claim_topics = ArrayTrait::<felt252>::new();
            let required_claim_topics_storage_path = self.required_claim_topics.as_path();
            for i in 0
                ..required_claim_topics_storage_path
                    .len() {
                        claim_topics.append(required_claim_topics_storage_path.at(i).read());
                    };
            claim_topics
=======
    pub impl ClaimTopicsRegistry<
        TContractState,
        +HasComponent<TContractState>,
        +OwnableComponent::HasComponent<TContractState>,
        +Drop<TContractState>
    > of IClaimTopicsRegistry<ComponentState<TContractState>> {
        fn add_claim_topic(ref self: ComponentState<TContractState>, claim_topic: felt252) {}
        fn remove_claim_topic(ref self: ComponentState<TContractState>, claim_topic: felt252) {}
        fn get_claim_topics(self: @ComponentState<TContractState>) -> Array<felt252> {
            array![]
>>>>>>> 00b41fc8
        }
    }

    #[embeddable_as(TrustedIssuerRegistryImpl)]
<<<<<<< HEAD
    impl TrustedIssuerRegistry<
        TContractState, +HasComponent<TContractState>
    > of super::ITrustedIssuersRegistry<ComponentState<TContractState>> {
=======
    pub impl TrustedIssuerRegistry<
        TContractState,
        +HasComponent<TContractState>,
        +OwnableComponent::HasComponent<TContractState>,
        +Drop<TContractState>
    > of ITrustedIssuersRegistry<ComponentState<TContractState>> {
>>>>>>> 00b41fc8
        fn add_trusted_issuer(
            ref self: ComponentState<TContractState>,
            trusted_issuer: ContractAddress,
            claim_topics: Array<felt252>
<<<<<<< HEAD
        ) {
            let trusted_issuer_claim_topics_storage_path = self
                .trusted_issuer_claim_topics
                .as_path();
            let trusted_issuers_storage_path = self.trusted_issuers.as_path();

            assert(!trusted_issuer.is_zero(), 'invalid argument - zero address');
            assert(
                trusted_issuer_claim_topics_storage_path.entry(trusted_issuer).len() == 0,
                'trusted Issuer already exists'
            );
            assert(claim_topics.len() > 0, 'claim_topics should > 0');
            assert(claim_topics.len() <= 15, 'max claim_topics should < 16');
            assert(trusted_issuers_storage_path.len() < 50, 'max trusted_issuers should < 50');

            trusted_issuers_storage_path.append().write(trusted_issuer);

            let claim_topics_to_trusted_issuers_storage_path = self
                .claim_topics_to_trusted_issuers
                .as_path();

            for claim_topic in claim_topics
                .clone() {
                    trusted_issuer_claim_topics_storage_path
                        .entry(trusted_issuer)
                        .append()
                        .write(claim_topic);
                    claim_topics_to_trusted_issuers_storage_path
                        .entry(claim_topic)
                        .append()
                        .write(trusted_issuer);
                };
            self.emit(TrustedIssuerAdded { trusted_issuer: trusted_issuer, claim_topics })
        }
        fn remove_trusted_issuer(
            ref self: ComponentState<TContractState>, trusted_issuer: ContractAddress
        ) {
            let trusted_issuer_claim_topics_storage_path = self
                .trusted_issuer_claim_topics
                .as_path();
            assert(!trusted_issuer.is_zero(), 'invalid argument - zero address');
            assert(
                trusted_issuer_claim_topics_storage_path.entry(trusted_issuer).len() != 0,
                'trusted issuer does not exist'
            );
            let total_issuers_storage_path = self.trusted_issuers.as_path();
            let claim_topics_to_trusted_issuers_storage_path = self
                .claim_topics_to_trusted_issuers
                .as_path();

            for i in 0
                ..trusted_issuer_claim_topics_storage_path
                    .entry(trusted_issuer)
                    .len() {
                        // get the issuer of each claim topic
                        for j in 0
                            ..claim_topics_to_trusted_issuers_storage_path
                                .entry(
                                    trusted_issuer_claim_topics_storage_path
                                        .entry(trusted_issuer)
                                        .at(i)
                                        .read()
                                )
                                .len() {
                                    //check the issuer and remove it
                                    if trusted_issuer == claim_topics_to_trusted_issuers_storage_path
                                        .entry(
                                            trusted_issuer_claim_topics_storage_path
                                                .entry(trusted_issuer)
                                                .at(i)
                                                .read()
                                        )
                                        .at(j)
                                        .read() {
                                        claim_topics_to_trusted_issuers_storage_path
                                            .entry(
                                                trusted_issuer_claim_topics_storage_path
                                                    .entry(trusted_issuer)
                                                    .at(i)
                                                    .read()
                                            )
                                            .delete(j);
                                    };
                                };
                    };

            for i in 0
                ..trusted_issuer_claim_topics_storage_path
                    .entry(trusted_issuer)
                    .len() {
                        trusted_issuer_claim_topics_storage_path.entry(trusted_issuer).delete(i);
                    };

            for i in 0
                ..total_issuers_storage_path
                    .len() {
                        if trusted_issuer == total_issuers_storage_path.at(i).read() {
                            total_issuers_storage_path.delete(i);
                            break;
                        };
                    };
            self.emit(TrustedIssuerRemoved { trusted_issuer: trusted_issuer });
        }
=======
        ) {}
        fn remove_trusted_issuer(
            ref self: ComponentState<TContractState>, trusted_issuer: ContractAddress
        ) {}
>>>>>>> 00b41fc8
        fn update_issuer_claim_topics(
            ref self: ComponentState<TContractState>,
            trusted_issuer: ContractAddress,
            claim_topics: Array<felt252>
<<<<<<< HEAD
        ) {
            let trusted_issuer_claim_topics_storage_path = self
                .trusted_issuer_claim_topics
                .as_path();
            assert(!trusted_issuer.is_zero(), 'invalid argument - zero address');
            assert(
                self.trusted_issuer_claim_topics.entry(trusted_issuer).len() != 0,
                'there are no topics'
            );
            assert(claim_topics.len() > 0, 'claim_topics should > 0');
            assert(claim_topics.len() <= 15, 'max claim_topics should < 16');

            let claim_topics_to_trusted_issuers_storage_path = self
                .claim_topics_to_trusted_issuers
                .as_path();
            //delete the issuer from the claim topic
            for i in 0
                ..trusted_issuer_claim_topics_storage_path
                    .entry(trusted_issuer)
                    .len() {
                        for j in 0
                            ..claim_topics_to_trusted_issuers_storage_path
                                .entry(
                                    trusted_issuer_claim_topics_storage_path
                                        .entry(trusted_issuer)
                                        .at(i)
                                        .read()
                                )
                                .len() {
                                    claim_topics_to_trusted_issuers_storage_path
                                        .entry(
                                            trusted_issuer_claim_topics_storage_path
                                                .entry(trusted_issuer)
                                                .at(i)
                                                .read()
                                        )
                                        .delete(j);
                                };
                    };

            //delete the claim topic from issuer
            for i in 0
                ..trusted_issuer_claim_topics_storage_path
                    .entry(trusted_issuer)
                    .len() {
                        trusted_issuer_claim_topics_storage_path.entry(trusted_issuer).delete(i);
                    };

            //add the new claim topics to the trusted issuers and vise versa
            for claim_topic in claim_topics
                .clone() {
                    trusted_issuer_claim_topics_storage_path
                        .entry(trusted_issuer)
                        .append()
                        .write(claim_topic);
                    claim_topics_to_trusted_issuers_storage_path
                        .entry(claim_topic)
                        .append()
                        .write(trusted_issuer);
                };
            self.emit(TrustedIssuerAdded { trusted_issuer: trusted_issuer, claim_topics });
        }
        fn get_trusted_issuers(self: @ComponentState<TContractState>) -> Array<ContractAddress> {
            let mut issuers_array = ArrayTrait::<ContractAddress>::new();
            let trusted_issuers_storage_path = self.trusted_issuers.as_path();

            for i in 0
                ..trusted_issuers_storage_path
                    .len() {
                        issuers_array.append(trusted_issuers_storage_path.at(i).read());
                    };

            issuers_array
=======
        ) {}
        fn get_trusted_issuers(self: @ComponentState<TContractState>) -> Array<ContractAddress> {
            array![]
>>>>>>> 00b41fc8
        }
        fn get_trusted_issuers_for_claim_topic(
            self: @ComponentState<TContractState>, claim_topic: felt252
        ) -> Array<ContractAddress> {
            let mut issuers_with_topic = ArrayTrait::<ContractAddress>::new();
            let claim_topics_to_trusted_issuers_storage_path = self
                .claim_topics_to_trusted_issuers
                .as_path();
            for i in 0
                ..claim_topics_to_trusted_issuers_storage_path
                    .entry(claim_topic)
                    .len() {
                        issuers_with_topic
                            .append(
                                claim_topics_to_trusted_issuers_storage_path
                                    .entry(claim_topic)
                                    .at(i)
                                    .read()
                            );
                    };
            issuers_with_topic
        }
        fn is_trusted_issuer(
            self: @ComponentState<TContractState>, issuer: ContractAddress
        ) -> bool {
<<<<<<< HEAD
            let trusted_issuers_storage_path = self.trusted_issuers.as_path();
            let mut is_trusted = false;
            for i in 0
                ..trusted_issuers_storage_path
                    .len() {
                        if issuer == trusted_issuers_storage_path.at(i).read() {
                            is_trusted = true;
                            break;
                        };
                    };

            is_trusted
=======
            true
>>>>>>> 00b41fc8
        }
        fn get_trusted_issuer_claim_topics(
            self: @ComponentState<TContractState>, trusted_issuer: ContractAddress
        ) -> Array<felt252> {
            let trusted_issuer_claim_topics_storage_path = self
                .trusted_issuer_claim_topics
                .as_path();
            assert(
                trusted_issuer_claim_topics_storage_path.entry(trusted_issuer).len() != 0,
                'trusted issuer does not exist'
            );
            let mut topics = ArrayTrait::<felt252>::new();
            for i in 0
                ..trusted_issuer_claim_topics_storage_path
                    .entry(trusted_issuer)
                    .len() {
                        topics
                            .append(
                                trusted_issuer_claim_topics_storage_path
                                    .entry(trusted_issuer)
                                    .at(i)
                                    .read()
                            );
                    };
            topics
        }
        fn has_claim_topic(
<<<<<<< HEAD
            self: @ComponentState<TContractState>,
            trusted_issuer: ContractAddress,
            claim_topic: felt252
=======
            self: @ComponentState<TContractState>, issuer: ContractAddress, claim_topic: felt252
>>>>>>> 00b41fc8
        ) -> bool {
            let trusted_issuer_claim_topics_storage_path = self
                .trusted_issuer_claim_topics
                .as_path();
            let mut has_claim = false;

            for i in 0
                ..trusted_issuer_claim_topics_storage_path
                    .entry(trusted_issuer)
                    .len() {
                        if claim_topic == trusted_issuer_claim_topics_storage_path
                            .entry(trusted_issuer)
                            .at(i)
                            .read() {
                            has_claim = true;
                            break;
                        };
                    };
            has_claim
        }
    }

    #[embeddable_as(VerifierABIImpl)]
    pub impl VerifierABIImplementation<
        TContractState,
        +HasComponent<TContractState>,
        +OwnableComponent::HasComponent<TContractState>,
        +Drop<TContractState>
    > of VerifierABI<ComponentState<TContractState>> {
        // IVerify
        fn verify(self: @ComponentState<TContractState>, identity: ContractAddress) -> bool {
            Verifier::verify(self, identity)
        }

        fn is_claim_topic_required(
            self: @ComponentState<TContractState>, claim_topic: felt252
        ) -> bool {
            Verifier::is_claim_topic_required(self, claim_topic)
        }
        // IClaimTopicsRegistry
        fn add_claim_topic(ref self: ComponentState<TContractState>, claim_topic: felt252) {
            ClaimTopicsRegistry::add_claim_topic(ref self, claim_topic);
        }

        fn remove_claim_topic(ref self: ComponentState<TContractState>, claim_topic: felt252) {
            ClaimTopicsRegistry::remove_claim_topic(ref self, claim_topic);
        }

        fn get_claim_topics(self: @ComponentState<TContractState>) -> Array<felt252> {
            ClaimTopicsRegistry::get_claim_topics(self)
        }
        // ITrustedIssuerRegistry
        fn add_trusted_issuer(
            ref self: ComponentState<TContractState>,
            trusted_issuer: ContractAddress,
            claim_topics: Array<felt252>
        ) {
            TrustedIssuerRegistry::add_trusted_issuer(ref self, trusted_issuer, claim_topics);
        }

        fn remove_trusted_issuer(
            ref self: ComponentState<TContractState>, trusted_issuer: ContractAddress
        ) {
            TrustedIssuerRegistry::remove_trusted_issuer(ref self, trusted_issuer);
        }

        fn update_issuer_claim_topics(
            ref self: ComponentState<TContractState>,
            trusted_issuer: ContractAddress,
            claim_topics: Array<felt252>
        ) {
            TrustedIssuerRegistry::update_issuer_claim_topics(
                ref self, trusted_issuer, claim_topics
            );
        }

        fn get_trusted_issuers(self: @ComponentState<TContractState>) -> Array<ContractAddress> {
            TrustedIssuerRegistry::get_trusted_issuers(self)
        }

        fn get_trusted_issuers_for_claim_topic(
            self: @ComponentState<TContractState>, claim_topic: felt252
        ) -> Array<ContractAddress> {
            TrustedIssuerRegistry::get_trusted_issuers_for_claim_topic(self, claim_topic)
        }

        fn is_trusted_issuer(
            self: @ComponentState<TContractState>, issuer: ContractAddress
        ) -> bool {
            TrustedIssuerRegistry::is_trusted_issuer(self, issuer)
        }

        fn get_trusted_issuer_claim_topics(
            self: @ComponentState<TContractState>, trusted_issuer: ContractAddress
        ) -> Array<felt252> {
            TrustedIssuerRegistry::get_trusted_issuer_claim_topics(self, trusted_issuer)
        }

        fn has_claim_topic(
            self: @ComponentState<TContractState>, issuer: ContractAddress, claim_topic: felt252
        ) -> bool {
            TrustedIssuerRegistry::has_claim_topic(self, issuer, claim_topic)
        }
    }

    #[generate_trait]
<<<<<<< HEAD
    impl InternalImpl<TContractState> of InternalTrait<TContractState> {
=======
    pub impl InternalImpl<
        TContractState,
        +HasComponent<TContractState>,
        +OwnableComponent::HasComponent<TContractState>,
        +Drop<TContractState>
    > of InternalTrait<TContractState> {
>>>>>>> 00b41fc8
        fn only_verified_sender(self: @ComponentState<TContractState>) {}
    }
}
<|MERGE_RESOLUTION|>--- conflicted
+++ resolved
@@ -1,4 +1,3 @@
-<<<<<<< HEAD
 use starknet::ContractAddress;
 #[starknet::interface]
 pub trait ITrustedIssuersRegistry<TContractState> {
@@ -36,14 +35,17 @@
 }
 
 #[starknet::component]
-pub mod Verifier {
+pub mod VerifierComponent {
     use core::hash::{HashStateTrait, HashStateExTrait};
     use core::iter::IntoIterator;
     use core::num::traits::Zero;
     use core::poseidon::PoseidonTrait;
     use core::poseidon::poseidon_hash_span;
     use onchain_id_starknet::interface::iclaim_issuer::IClaimIssuerDispatcher;
-    use onchain_id_starknet::interface::iidentity::IIdentityDispatcher;
+    use onchain_id_starknet::interface::iverifier::{
+        ITrustedIssuersRegistry, IClaimTopicsRegistry, IVerifier, VerifierABI
+    };
+    use openzeppelin_access::ownable::OwnableComponent;
     use onchain_id_starknet::interface::{
         iclaim_issuer::IClaimIssuer, iidentity::IIdentity,
         ierc735::{IERC735Dispatcher, IERC735DispatcherTrait},
@@ -58,7 +60,7 @@
     use starknet::ContractAddress;
     use starknet::event::EventEmitter;
     use starknet::storage::{
-        StoragePath, Mutable, VecTrait, StoragePathEntry, StorageAsPath, Map,
+        Vec,StoragePath, Mutable, VecTrait, StoragePathEntry, StorageAsPath, Map,
         StoragePointerReadAccess, StoragePointerWriteAccess
     };
     use starknet::{get_contract_address};
@@ -72,24 +74,6 @@
         trusted_issuers: StorageArrayContractAddress,
         claim_topics_to_trusted_issuers: Map<felt252, StorageArrayContractAddress>,
         trusted_issuer_claim_topics: Map<ContractAddress, StorageArrayFelt252>,
-=======
-#[starknet::component]
-pub mod VerifierComponent {
-    use onchain_id_starknet::interface::iclaim_issuer::IClaimIssuerDispatcher;
-    use onchain_id_starknet::interface::iverifier::{
-        ITrustedIssuersRegistry, IClaimTopicsRegistry, IVerifier, VerifierABI
-    };
-    use openzeppelin_access::ownable::OwnableComponent;
-    use starknet::ContractAddress;
-    use starknet::storage::{Vec, Map};
-
-    #[storage]
-    pub struct Storage {
-        Verifier_required_claim_topics: Vec<felt252>,
-        Verifier_trusted_issuers: Vec<IClaimIssuerDispatcher>,
-        Verifier_trusted_issuer_claim_topics: Map<ContractAddress, Vec<felt252>>,
-        Verifier_claim_topics_to_trusted_issuers: Map<felt252, Vec<IClaimIssuerDispatcher>>,
->>>>>>> 00b41fc8
     }
 
 
@@ -134,13 +118,13 @@
         trusted_issuer: ContractAddress,
         claim_topics: Array<felt252>,
     }
-
-<<<<<<< HEAD
-
-    #[embeddable_as(VerifierImpl)]
-    impl Verifier<
-        TContractState, +Drop<TContractState>, +HasComponent<TContractState>
-    > of super::IVerifier<ComponentState<TContractState>> {
+#[embeddable_as(VerifierImpl)]
+pub impl Verifier<
+    TContractState,
+    +HasComponent<TContractState>,
+    +OwnableComponent::HasComponent<TContractState>,
+    +Drop<TContractState>
+> of IVerifier<ComponentState<TContractState>> {
         fn verify(
             self: @ComponentState<TContractState>, contract_address: ContractAddress
         ) -> bool {
@@ -213,23 +197,11 @@
                     };
 
             verified
-=======
-    #[embeddable_as(VerifierImpl)]
-    pub impl Verifier<
-        TContractState,
-        +HasComponent<TContractState>,
-        +OwnableComponent::HasComponent<TContractState>,
-        +Drop<TContractState>
-    > of IVerifier<ComponentState<TContractState>> {
-        fn verify(self: @ComponentState<TContractState>, identity: ContractAddress) -> bool {
-            true
->>>>>>> 00b41fc8
         }
 
         fn is_claim_topic_required(
             self: @ComponentState<TContractState>, claim_topic: felt252
         ) -> bool {
-<<<<<<< HEAD
             let mut is_required = false;
             let required_claim_topics_storage_path = self.required_claim_topics.as_path();
             for i in 0
@@ -241,14 +213,10 @@
                         };
                     };
             is_required
-=======
-            true
->>>>>>> 00b41fc8
         }
     }
 
     #[embeddable_as(ClaimTopicsRegistryImpl)]
-<<<<<<< HEAD
     impl ClaimTopicsRegistry<
         TContractState, +Drop<TContractState>, +HasComponent<TContractState>
     > of super::IClaimTopicsRegistry<ComponentState<TContractState>> {
@@ -288,39 +256,17 @@
                         claim_topics.append(required_claim_topics_storage_path.at(i).read());
                     };
             claim_topics
-=======
-    pub impl ClaimTopicsRegistry<
-        TContractState,
-        +HasComponent<TContractState>,
-        +OwnableComponent::HasComponent<TContractState>,
-        +Drop<TContractState>
-    > of IClaimTopicsRegistry<ComponentState<TContractState>> {
-        fn add_claim_topic(ref self: ComponentState<TContractState>, claim_topic: felt252) {}
-        fn remove_claim_topic(ref self: ComponentState<TContractState>, claim_topic: felt252) {}
-        fn get_claim_topics(self: @ComponentState<TContractState>) -> Array<felt252> {
-            array![]
->>>>>>> 00b41fc8
         }
     }
 
     #[embeddable_as(TrustedIssuerRegistryImpl)]
-<<<<<<< HEAD
     impl TrustedIssuerRegistry<
         TContractState, +HasComponent<TContractState>
     > of super::ITrustedIssuersRegistry<ComponentState<TContractState>> {
-=======
-    pub impl TrustedIssuerRegistry<
-        TContractState,
-        +HasComponent<TContractState>,
-        +OwnableComponent::HasComponent<TContractState>,
-        +Drop<TContractState>
-    > of ITrustedIssuersRegistry<ComponentState<TContractState>> {
->>>>>>> 00b41fc8
         fn add_trusted_issuer(
             ref self: ComponentState<TContractState>,
             trusted_issuer: ContractAddress,
             claim_topics: Array<felt252>
-<<<<<<< HEAD
         ) {
             let trusted_issuer_claim_topics_storage_path = self
                 .trusted_issuer_claim_topics
@@ -424,17 +370,10 @@
                     };
             self.emit(TrustedIssuerRemoved { trusted_issuer: trusted_issuer });
         }
-=======
-        ) {}
-        fn remove_trusted_issuer(
-            ref self: ComponentState<TContractState>, trusted_issuer: ContractAddress
-        ) {}
->>>>>>> 00b41fc8
         fn update_issuer_claim_topics(
             ref self: ComponentState<TContractState>,
             trusted_issuer: ContractAddress,
             claim_topics: Array<felt252>
-<<<<<<< HEAD
         ) {
             let trusted_issuer_claim_topics_storage_path = self
                 .trusted_issuer_claim_topics
@@ -508,11 +447,6 @@
                     };
 
             issuers_array
-=======
-        ) {}
-        fn get_trusted_issuers(self: @ComponentState<TContractState>) -> Array<ContractAddress> {
-            array![]
->>>>>>> 00b41fc8
         }
         fn get_trusted_issuers_for_claim_topic(
             self: @ComponentState<TContractState>, claim_topic: felt252
@@ -538,7 +472,6 @@
         fn is_trusted_issuer(
             self: @ComponentState<TContractState>, issuer: ContractAddress
         ) -> bool {
-<<<<<<< HEAD
             let trusted_issuers_storage_path = self.trusted_issuers.as_path();
             let mut is_trusted = false;
             for i in 0
@@ -551,9 +484,6 @@
                     };
 
             is_trusted
-=======
-            true
->>>>>>> 00b41fc8
         }
         fn get_trusted_issuer_claim_topics(
             self: @ComponentState<TContractState>, trusted_issuer: ContractAddress
@@ -581,13 +511,9 @@
             topics
         }
         fn has_claim_topic(
-<<<<<<< HEAD
             self: @ComponentState<TContractState>,
             trusted_issuer: ContractAddress,
             claim_topic: felt252
-=======
-            self: @ComponentState<TContractState>, issuer: ContractAddress, claim_topic: felt252
->>>>>>> 00b41fc8
         ) -> bool {
             let trusted_issuer_claim_topics_storage_path = self
                 .trusted_issuer_claim_topics
@@ -607,6 +533,65 @@
                         };
                     };
             has_claim
+        }
+    }
+
+    #[embeddable_as(ClaimTopicsRegistryImpl)]
+    pub impl ClaimTopicsRegistry<
+        TContractState,
+        +HasComponent<TContractState>,
+        +OwnableComponent::HasComponent<TContractState>,
+        +Drop<TContractState>
+    > of IClaimTopicsRegistry<ComponentState<TContractState>> {
+        fn add_claim_topic(ref self: ComponentState<TContractState>, claim_topic: felt252) {}
+        fn remove_claim_topic(ref self: ComponentState<TContractState>, claim_topic: felt252) {}
+        fn get_claim_topics(self: @ComponentState<TContractState>) -> Array<felt252> {
+            array![]
+        }
+    }
+
+    #[embeddable_as(TrustedIssuerRegistryImpl)]
+    pub impl TrustedIssuerRegistry<
+        TContractState,
+        +HasComponent<TContractState>,
+        +OwnableComponent::HasComponent<TContractState>,
+        +Drop<TContractState>
+    > of ITrustedIssuersRegistry<ComponentState<TContractState>> {
+        fn add_trusted_issuer(
+            ref self: ComponentState<TContractState>,
+            trusted_issuer: ContractAddress,
+            claim_topics: Array<felt252>
+        ) {}
+        fn remove_trusted_issuer(
+            ref self: ComponentState<TContractState>, trusted_issuer: ContractAddress
+        ) {}
+        fn update_issuer_claim_topics(
+            ref self: ComponentState<TContractState>,
+            trusted_issuer: ContractAddress,
+            claim_topics: Array<felt252>
+        ) {}
+        fn get_trusted_issuers(self: @ComponentState<TContractState>) -> Array<ContractAddress> {
+            array![]
+        }
+        fn get_trusted_issuers_for_claim_topic(
+            self: @ComponentState<TContractState>, claim_topic: felt252
+        ) -> Array<ContractAddress> {
+            array![]
+        }
+        fn is_trusted_issuer(
+            self: @ComponentState<TContractState>, issuer: ContractAddress
+        ) -> bool {
+            true
+        }
+        fn get_trusted_issuer_claim_topics(
+            self: @ComponentState<TContractState>, trusted_issuer: ContractAddress
+        ) -> Array<felt252> {
+            array![]
+        }
+        fn has_claim_topic(
+            self: @ComponentState<TContractState>, issuer: ContractAddress, claim_topic: felt252
+        ) -> bool {
+            true
         }
     }
 
@@ -694,16 +679,12 @@
     }
 
     #[generate_trait]
-<<<<<<< HEAD
-    impl InternalImpl<TContractState> of InternalTrait<TContractState> {
-=======
     pub impl InternalImpl<
         TContractState,
         +HasComponent<TContractState>,
         +OwnableComponent::HasComponent<TContractState>,
         +Drop<TContractState>
     > of InternalTrait<TContractState> {
->>>>>>> 00b41fc8
         fn only_verified_sender(self: @ComponentState<TContractState>) {}
     }
 }
